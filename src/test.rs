--- conflicted
+++ resolved
@@ -479,7 +479,6 @@
 }
 
 #[test]
-<<<<<<< HEAD
 fn test_reset() {
     let mut hasher = crate::Hasher::new();
     hasher.update(&[42; 3 * CHUNK_LEN + 7]);
@@ -567,7 +566,9 @@
         &mut out_buf,
     );
     assert_eq!(CUSTOM_JOIN_CALLS.load(Ordering::SeqCst), 1);
-=======
+}
+
+#[test]
 fn test_hex_encoding_decoding() {
     let digest_str = "04e0bb39f30b1a3feb89f536c93be15055482df748674b00d26e5a75777702e9";
     let mut hasher = crate::Hasher::new();
@@ -591,5 +592,4 @@
     let bad_char = "Z4e0bb39f30b1a3feb89f536c93be15055482df748674b00d26e5a75777702e9";
     let result = crate::Hash::from_hex(bad_char).unwrap_err();
     assert_eq!(result, crate::ParseError::InvalidChar);
->>>>>>> c2f90dfd
 }