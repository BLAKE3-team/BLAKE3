--- conflicted
+++ resolved
@@ -820,7 +820,6 @@
     );
     let hash2: crate::Hash = serde_json::from_str(&json).unwrap();
     assert_eq!(hash, hash2);
-<<<<<<< HEAD
 
     let mut cbor = Vec::<u8>::new();
     ciborium::into_writer(&hash, &mut cbor).unwrap();
@@ -867,7 +866,6 @@
     let mut reader = hasher.finalize_xof();
     reader.set_position(999999);
     reader.fill(&mut [0]);
-=======
 }
 
 #[test]
@@ -910,5 +908,4 @@
     // defers to rand_core::impls, which interpret bytes little-endian.
     assert_eq!(seeded.gen::<u32>(), 0xa1873210);
     assert_eq!(seeded.gen::<u64>(), 0x5c00977b0d7be0c6);
->>>>>>> 8995bec7
 }