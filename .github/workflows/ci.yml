name: tests

on:
  push:
    branches:
      - "*"
    # not on tags
  pull_request:

env:
  BLAKE3_CI: "1"
  RUSTFLAGS: "-D warnings"
  RUST_BACKTRACE: "1"

jobs:
  cargo_tests:
    name: ${{ matrix.target.name }} ${{ matrix.channel }}
    runs-on: ${{ matrix.target.os }}
    strategy:
      fail-fast: false
      matrix:
        target: [
          { "os": "ubuntu-latest",  "toolchain": "x86_64-unknown-linux-gnu", "name": "Linux GNU" },
          { "os": "macOS-latest",   "toolchain": "x86_64-apple-darwin",      "name": "macOS" },
          { "os": "windows-latest", "toolchain": "x86_64-pc-windows-msvc",   "name": "Windows MSVC" },
          { "os": "windows-latest", "toolchain": "x86_64-pc-windows-gnu",    "name": "Windows GNU" }
        ]
        channel: [
          "stable",
          "beta",
          "nightly",
          # The current MSRV. This crate doesn't have an official MSRV policy,
          # but in practice we'll probably do what libc does:
          # https://github.com/rust-lang/libs-team/issues/72.
          # This test target is here so that we notice if we accidentally bump
          # the MSRV, but it's not a promise that we won't bump it.
          "1.60.0",
        ]

    steps:
    - uses: actions/checkout@v3
    - uses: actions-rs/toolchain@v1
      with:
        toolchain: ${{ format('{0}-{1}', matrix.channel, matrix.target.toolchain) }}
        profile: minimal
        override: true
    # Print the compiler version, for debugging.
    - name: print compiler version
      run: cargo run --quiet
      working-directory: ./tools/compiler_version
    # Print out instruction set support, for debugging.
    - name: print instruction set support
      run: cargo run --quiet
      working-directory: ./tools/instruction_set_support
    # Default tests plus Rayon and RustCrypto trait implementations.
    - run: cargo test --features=rayon,traits-preview
    # Same but with only one thread in the Rayon pool. This can find deadlocks.
    - name: "again with RAYON_NUM_THREADS=1"
      run: cargo test --features=rayon,traits-preview
      env:
        RAYON_NUM_THREADS: 1
    # no_std tests.
    - run: cargo test --no-default-features

    # A matrix of different test settings:
    # - debug vs release
    # - assembly vs Rust+C intrinsics vs pure Rust intrinsics
    # - different levels of SIMD support
    #
    # Full SIMD support.
    - run: cargo test --features=
    - run: cargo test --features=prefer_intrinsics
    - run: cargo test --features=pure
    - run: cargo test --features= --release
    - run: cargo test --features=prefer_intrinsics --release
    - run: cargo test --features=pure --release
    # No AVX-512.
    - run: cargo test --features=no_avx512
    - run: cargo test --features=no_avx512,prefer_intrinsics
    - run: cargo test --features=no_avx512,pure
    - run: cargo test --features=no_avx512 --release
    - run: cargo test --features=no_avx512,prefer_intrinsics --release
    - run: cargo test --features=no_avx512,pure --release
    # No AVX2.
    - run: cargo test --features=no_avx512,no_avx2
    - run: cargo test --features=no_avx512,no_avx2,prefer_intrinsics
    - run: cargo test --features=no_avx512,no_avx2,pure
    - run: cargo test --features=no_avx512,no_avx2 --release
    - run: cargo test --features=no_avx512,no_avx2,prefer_intrinsics --release
    - run: cargo test --features=no_avx512,no_avx2,pure --release
    # No SSE4.1
    - run: cargo test --features=no_avx512,no_avx2,no_sse41
    - run: cargo test --features=no_avx512,no_avx2,no_sse41,prefer_intrinsics
    - run: cargo test --features=no_avx512,no_avx2,no_sse41,pure
    - run: cargo test --features=no_avx512,no_avx2,no_sse41 --release
    - run: cargo test --features=no_avx512,no_avx2,no_sse41,prefer_intrinsics --release
    - run: cargo test --features=no_avx512,no_avx2,no_sse41,pure --release
    # No SSE2
    - run: cargo test --features=no_avx512,no_avx2,no_sse41,no_sse2
    - run: cargo test --features=no_avx512,no_avx2,no_sse41,no_sse2,prefer_intrinsics
    - run: cargo test --features=no_avx512,no_avx2,no_sse41,no_sse2,pure
    - run: cargo test --features=no_avx512,no_avx2,no_sse41,no_sse2 --release
    - run: cargo test --features=no_avx512,no_avx2,no_sse41,no_sse2,prefer_intrinsics --release
    - run: cargo test --features=no_avx512,no_avx2,no_sse41,no_sse2,pure --release

    # Test benchmarks. RUSTC_BOOTSTRAP=1 lets this run on non-nightly toolchains.
    - run: cargo test --benches --features=rayon
      env:
        RUSTC_BOOTSTRAP: 1
    # Test vectors.
    - name: test vectors
      run: cargo test
      working-directory: ./test_vectors
    - name: test vectors intrinsics
      run: cargo test --features=prefer_intrinsics
      working-directory: ./test_vectors
    - name: test vectors pure
      run: cargo test --features=pure
      working-directory: ./test_vectors
    # Test b3sum.
    - name: test b3sum
      run: cargo test
      working-directory: ./b3sum
    - name: test b3sum --no-default-features
      run: cargo test --no-default-features
      working-directory: ./b3sum
    # Test C code.
    - name: cargo test C bindings assembly
      run: cargo test
      working-directory: ./c/blake3_c_rust_bindings
    - name: cargo test C bindings intrinsics
      run: cargo test --features=prefer_intrinsics
      working-directory: ./c/blake3_c_rust_bindings
    # Reference impl doc test.
    - name: reference impl doc test
      run: cargo test
      working-directory: ./reference_impl

  cross_tests:
    name: cross ${{ matrix.arch }}
    runs-on: ubuntu-latest
    strategy:
      fail-fast: false
      matrix:
        arch:
          - i586-unknown-linux-musl
          - i686-unknown-linux-musl
          - armv7-unknown-linux-gnueabihf
          - aarch64-unknown-linux-gnu
          - mips-unknown-linux-gnu

    steps:
    - uses: actions/checkout@v3
    - uses: actions-rs/toolchain@v1
      with:
        toolchain: stable
        override: true
    - run: cargo install cross
    # Test the portable implementation on everything.
    - run: cross test --target ${{ matrix.arch }}
    # Test building for ancient i386 processors without guaranteed SSE2 support.
    - run: cross rustc --target ${{ matrix.arch }} -- -C target-cpu=i386
      if: startsWith(matrix.arch, 'i586-') || startsWith(matrix.arch, 'i686-')
    # Test the NEON implementation on ARM targets.
    - run: cross test --target ${{ matrix.arch }} --features=neon
      if: startsWith(matrix.arch, 'armv7-') || startsWith(matrix.arch, 'aarch64-')
    # NEON is enabled by default on aarch64, disabling it through the no_neon feature.
    - run: cross test --target ${{ matrix.arch }} --features=no_neon
      if: startsWith(matrix.arch, 'aarch64-')
    # Test vectors. Note that this uses a hacky script due to path dependency limitations.
    - run: ./test_vectors/cross_test.sh --target ${{ matrix.arch }}
    # C code. Same issue with the hacky script.
    - run: ./c/blake3_c_rust_bindings/cross_test.sh --target ${{ matrix.arch }}
    - run: ./c/blake3_c_rust_bindings/cross_test.sh --target ${{ matrix.arch }} --features=neon
      if: startsWith(matrix.arch, 'armv7-') || startsWith(matrix.arch, 'aarch64-')

  # Currently only on x86.
  c_tests:
    name: C Makefile tests
    runs-on: ubuntu-latest

    steps:
    - uses: actions/checkout@v3
    # Test the intrinsics-based implementations.
    - run: make -f Makefile.testing test
      working-directory: ./c
    - run: make -f Makefile.testing clean && rm blake3_sse2.c
      working-directory: ./c
    - run: BLAKE3_NO_SSE2=1 make -f Makefile.testing test
      working-directory: ./c
    - run: make -f Makefile.testing clean && rm blake3_sse41.c
      working-directory: ./c
    - run: BLAKE3_NO_SSE2=1 BLAKE3_NO_SSE41=1 make -f Makefile.testing test
      working-directory: ./c
    - run: make -f Makefile.testing clean && rm blake3_avx2.c
      working-directory: ./c
    - run: BLAKE3_NO_SSE2=1 BLAKE3_NO_SSE41=1 BLAKE3_NO_AVX2=1 make -f Makefile.testing test
      working-directory: ./c
    - run: make -f Makefile.testing clean && rm blake3_avx512.c
      working-directory: ./c
    - run: BLAKE3_NO_SSE2=1 BLAKE3_NO_SSE41=1 BLAKE3_NO_AVX2=1 BLAKE3_NO_AVX512=1 make -f Makefile.testing test
      working-directory: ./c
    # Test the assembly implementations.
    - run: make -f Makefile.testing test_asm
      working-directory: ./c
    - run: make -f Makefile.testing clean && rm blake3_sse2_x86-64_unix.S
      working-directory: ./c
    - run: BLAKE3_NO_SSE2=1 make -f Makefile.testing test_asm
      working-directory: ./c
    - run: make -f Makefile.testing clean && rm blake3_sse41_x86-64_unix.S
      working-directory: ./c
    - run: BLAKE3_NO_SSE2=1 BLAKE3_NO_SSE41=1 make -f Makefile.testing test_asm
      working-directory: ./c
    - run: make -f Makefile.testing clean && rm blake3_avx2_x86-64_unix.S
      working-directory: ./c
    - run: BLAKE3_NO_SSE2=1 BLAKE3_NO_SSE41=1 BLAKE3_NO_AVX2=1 make -f Makefile.testing test_asm
      working-directory: ./c
    - run: make -f Makefile.testing clean && rm blake3_avx512_x86-64_unix.S
      working-directory: ./c
    - run: BLAKE3_NO_SSE2=1 BLAKE3_NO_SSE41=1 BLAKE3_NO_AVX2=1 BLAKE3_NO_AVX512=1 make -f Makefile.testing test_asm
      working-directory: ./c
    # Restore the files we deleted above.
    - run: git checkout .
    # Build the example.
    - run: make -f Makefile.testing example
      working-directory: ./c

  # Note that this jobs builds AArch64 binaries from an x86_64 host.
  build_apple_silicon:
    name: build for Apple Silicon
    runs-on: macOS-latest
    strategy:
      fail-fast: false
    steps:
    - uses: actions/checkout@v3
    - uses: actions-rs/toolchain@v1
      with:
        toolchain: stable
        target: aarch64-apple-darwin
        override: true
    - name: build blake3
      run: cargo build --target aarch64-apple-darwin
    - name: build b3sum
      run: cargo build --target aarch64-apple-darwin
      working-directory: ./b3sum

<<<<<<< HEAD
  # CMake build test (Library only), current macOS/Linux only.
  cmake_build:
      name: CMake ${{ matrix.os }}
      runs-on: ${{ matrix.os }}
      strategy:
        fail-fast: false
        matrix:
          os: ["ubuntu-latest", "macOS-latest"]
      steps:
      - uses: actions/checkout@v3
      - name: CMake generation
        run: cmake . -Bbuild
        working-directory: ./c
      - name: CMake build
        run: cmake --build build/
        working-directory: ./c
=======
  build_tinycc:
    name: build with the Tiny C Compiler
    runs-on: ubuntu-latest
    steps:
    - uses: actions/checkout@v3
    - name: install TCC
      run: sudo apt-get install -y tcc
    - name: compile
      run: >
        tcc -shared -O3 -o libblake3.so \
          -DBLAKE3_NO_SSE2 -DBLAKE3_NO_SSE41 -DBLAKE3_NO_AVX2 -DBLAKE3_NO_AVX512 \
          blake3.c blake3_dispatch.c blake3_portable.c
      working-directory: ./c

  # See https://github.com/BLAKE3-team/BLAKE3/issues/271 for why we test this.
  # Note that this isn't guaranteed to execute on an AVX-512-supporting server,
  # but hopefully at least some of the time it will.
  gcc54:
    name: "compile and test with GCC 5.4"
    runs-on: ubuntu-latest
    steps:
    - uses: actions/checkout@v3
    - uses: addnab/docker-run-action@v3
      with:
        image: gcc:5.4
        options: -v ${{ github.workspace }}:/work
        run: |
          cat /proc/cpuinfo
          curl https://sh.rustup.rs -sSf | sh -s -- -y --profile minimal
          cd /work
          ~/.cargo/bin/cargo test --features prefer_intrinsics
>>>>>>> 9ac0a9b8
<|MERGE_RESOLUTION|>--- conflicted
+++ resolved
@@ -244,7 +244,38 @@
       run: cargo build --target aarch64-apple-darwin
       working-directory: ./b3sum
 
-<<<<<<< HEAD
+  build_tinycc:
+    name: build with the Tiny C Compiler
+    runs-on: ubuntu-latest
+    steps:
+    - uses: actions/checkout@v3
+    - name: install TCC
+      run: sudo apt-get install -y tcc
+    - name: compile
+      run: >
+        tcc -shared -O3 -o libblake3.so \
+          -DBLAKE3_NO_SSE2 -DBLAKE3_NO_SSE41 -DBLAKE3_NO_AVX2 -DBLAKE3_NO_AVX512 \
+          blake3.c blake3_dispatch.c blake3_portable.c
+      working-directory: ./c
+
+  # See https://github.com/BLAKE3-team/BLAKE3/issues/271 for why we test this.
+  # Note that this isn't guaranteed to execute on an AVX-512-supporting server,
+  # but hopefully at least some of the time it will.
+  gcc54:
+    name: "compile and test with GCC 5.4"
+    runs-on: ubuntu-latest
+    steps:
+    - uses: actions/checkout@v3
+    - uses: addnab/docker-run-action@v3
+      with:
+        image: gcc:5.4
+        options: -v ${{ github.workspace }}:/work
+        run: |
+          cat /proc/cpuinfo
+          curl https://sh.rustup.rs -sSf | sh -s -- -y --profile minimal
+          cd /work
+          ~/.cargo/bin/cargo test --features prefer_intrinsics
+
   # CMake build test (Library only), current macOS/Linux only.
   cmake_build:
       name: CMake ${{ matrix.os }}
@@ -260,37 +291,4 @@
         working-directory: ./c
       - name: CMake build
         run: cmake --build build/
-        working-directory: ./c
-=======
-  build_tinycc:
-    name: build with the Tiny C Compiler
-    runs-on: ubuntu-latest
-    steps:
-    - uses: actions/checkout@v3
-    - name: install TCC
-      run: sudo apt-get install -y tcc
-    - name: compile
-      run: >
-        tcc -shared -O3 -o libblake3.so \
-          -DBLAKE3_NO_SSE2 -DBLAKE3_NO_SSE41 -DBLAKE3_NO_AVX2 -DBLAKE3_NO_AVX512 \
-          blake3.c blake3_dispatch.c blake3_portable.c
-      working-directory: ./c
-
-  # See https://github.com/BLAKE3-team/BLAKE3/issues/271 for why we test this.
-  # Note that this isn't guaranteed to execute on an AVX-512-supporting server,
-  # but hopefully at least some of the time it will.
-  gcc54:
-    name: "compile and test with GCC 5.4"
-    runs-on: ubuntu-latest
-    steps:
-    - uses: actions/checkout@v3
-    - uses: addnab/docker-run-action@v3
-      with:
-        image: gcc:5.4
-        options: -v ${{ github.workspace }}:/work
-        run: |
-          cat /proc/cpuinfo
-          curl https://sh.rustup.rs -sSf | sh -s -- -y --profile minimal
-          cd /work
-          ~/.cargo/bin/cargo test --features prefer_intrinsics
->>>>>>> 9ac0a9b8
+        working-directory: ./c