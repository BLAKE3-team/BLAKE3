use std::env;

fn defined(var: &str) -> bool {
    println!("cargo:rerun-if-env-changed={}", var);
    env::var_os(var).is_some()
}

fn is_pure() -> bool {
    defined("CARGO_FEATURE_PURE")
}

fn should_prefer_intrinsics() -> bool {
    defined("CARGO_FEATURE_PREFER_INTRINSICS")
}

fn is_neon() -> bool {
    defined("CARGO_FEATURE_NEON")
}

fn is_no_neon() -> bool {
    defined("CARGO_FEATURE_NO_NEON")
}

fn is_wasm32_simd() -> bool {
    defined("CARGO_FEATURE_WASM32_SIMD")
}

fn is_ci() -> bool {
    defined("BLAKE3_CI")
}

fn warn(warning: &str) {
    assert!(!warning.contains("\n"));
    println!("cargo:warning={}", warning);
    if is_ci() {
        println!("cargo:warning=Warnings in CI are treated as errors. Build failed.");
        std::process::exit(1);
    }
}

fn target_components() -> Vec<String> {
    let target = env::var("TARGET").unwrap();
    target.split("-").map(|s| s.to_string()).collect()
}

fn is_x86_64() -> bool {
    target_components()[0] == "x86_64"
}

fn is_x86_32() -> bool {
    let arch = &target_components()[0];
    arch == "i386" || arch == "i586" || arch == "i686"
}

fn is_arm() -> bool {
    is_armv7() || is_aarch64() || target_components()[0] == "arm"
}

fn is_aarch64() -> bool {
    target_components()[0] == "aarch64"
}

fn is_armv7() -> bool {
    target_components()[0] == "armv7"
}

<<<<<<< HEAD
fn is_wasm32() -> bool {
    target_components()[0] == "wasm32"
=======
fn endianness() -> String {
    let endianness = env::var("CARGO_CFG_TARGET_ENDIAN").unwrap();
    assert!(endianness == "little" || endianness == "big");
    endianness
}

fn is_little_endian() -> bool {
    endianness() == "little"
}

fn is_big_endian() -> bool {
    endianness() == "big"
>>>>>>> 5aa53f07
}

// Windows targets may be using the MSVC toolchain or the GNU toolchain. The
// right compiler flags to use depend on the toolchain. (And we don't want to
// use flag_if_supported, because we don't want features to be silently
// disabled by old compilers.)
fn is_windows_msvc() -> bool {
    // Some targets are only two components long, so check in steps.
    target_components()[1] == "pc"
        && target_components()[2] == "windows"
        && target_components()[3] == "msvc"
}

fn is_windows_gnu() -> bool {
    // Some targets are only two components long, so check in steps.
    target_components()[1] == "pc"
        && target_components()[2] == "windows"
        && target_components()[3] == "gnu"
}

fn new_build() -> cc::Build {
    let mut build = cc::Build::new();
    if !is_windows_msvc() {
        build.flag("-std=c11");
    }
    build
}

#[derive(PartialEq)]
enum CCompilerSupport {
    NoCompiler,
    NoAVX512,
    YesAVX512,
}
use CCompilerSupport::*;

fn c_compiler_support() -> CCompilerSupport {
    let build = new_build();
    let flags_checked;
    let support_result: Result<bool, _> = if is_windows_msvc() {
        flags_checked = "/arch:AVX512";
        build.is_flag_supported("/arch:AVX512")
    } else {
        // Check for both of the flags we use. If -mavx512f works, then -mavx512vl
        // will probably always work too, but we might as well be thorough.
        flags_checked = "-mavx512f and -mavx512vl";
        match build.is_flag_supported("-mavx512f") {
            Ok(true) => build.is_flag_supported("-mavx512vl"),
            false_or_error => false_or_error,
        }
    };
    match support_result {
        Ok(true) => YesAVX512,
        Ok(false) => {
            warn(&format!(
                "The C compiler {:?} does not support {}.",
                build.get_compiler().path(),
                flags_checked,
            ));
            NoAVX512
        }
        Err(e) => {
            println!("{:?}", e);
            warn(&format!(
                "No C compiler {:?} detected.",
                build.get_compiler().path()
            ));
            NoCompiler
        }
    }
}

fn build_sse2_sse41_avx2_rust_intrinsics() {
    // No C code to compile here. Set the cfg flags that enable the Rust SSE2,
    // SSE4.1, and AVX2 intrinsics modules. The regular Cargo build will compile
    // them.
    println!("cargo:rustc-cfg=blake3_sse2_rust");
    println!("cargo:rustc-cfg=blake3_sse41_rust");
    println!("cargo:rustc-cfg=blake3_avx2_rust");
}

fn build_sse2_sse41_avx2_assembly() {
    // Build the assembly implementations for SSE4.1 and AVX2. This is
    // preferred, but it only supports x86_64.
    assert!(is_x86_64());
    println!("cargo:rustc-cfg=blake3_sse2_ffi");
    println!("cargo:rustc-cfg=blake3_sse41_ffi");
    println!("cargo:rustc-cfg=blake3_avx2_ffi");
    let mut build = new_build();
    if is_windows_msvc() {
        build.file("c/blake3_sse2_x86-64_windows_msvc.asm");
        build.file("c/blake3_sse41_x86-64_windows_msvc.asm");
        build.file("c/blake3_avx2_x86-64_windows_msvc.asm");
    } else if is_windows_gnu() {
        build.file("c/blake3_sse2_x86-64_windows_gnu.S");
        build.file("c/blake3_sse41_x86-64_windows_gnu.S");
        build.file("c/blake3_avx2_x86-64_windows_gnu.S");
    } else {
        // All non-Windows implementations are assumed to support
        // Linux-style assembly. These files do contain a small
        // explicit workaround for macOS also.
        build.file("c/blake3_sse2_x86-64_unix.S");
        build.file("c/blake3_sse41_x86-64_unix.S");
        build.file("c/blake3_avx2_x86-64_unix.S");
    }
    build.compile("blake3_sse2_sse41_avx2_assembly");
}

fn build_avx512_c_intrinsics() {
    // This is required on 32-bit x86 targets, since the assembly
    // implementation doesn't support those.
    println!("cargo:rustc-cfg=blake3_avx512_ffi");
    let mut build = new_build();
    build.file("c/blake3_avx512.c");
    if is_windows_msvc() {
        build.flag("/arch:AVX512");
    } else {
        build.flag("-mavx512f");
        build.flag("-mavx512vl");
    }
    if is_windows_gnu() {
        // Workaround for https://gcc.gnu.org/bugzilla/show_bug.cgi?id=65782.
        build.flag("-fno-asynchronous-unwind-tables");
    }
    build.compile("blake3_avx512_intrinsics");
}

fn build_avx512_assembly() {
    // Build the assembly implementation for AVX-512. This is preferred, but it
    // only supports x86_64.
    assert!(is_x86_64());
    println!("cargo:rustc-cfg=blake3_avx512_ffi");
    let mut build = new_build();
    if is_windows_msvc() {
        build.file("c/blake3_avx512_x86-64_windows_msvc.asm");
    } else {
        if is_windows_gnu() {
            build.file("c/blake3_avx512_x86-64_windows_gnu.S");
        } else {
            // All non-Windows implementations are assumed to support Linux-style
            // assembly. These files do contain a small explicit workaround for
            // macOS also.
            build.file("c/blake3_avx512_x86-64_unix.S");
        }
        // Older versions of Clang require these flags, even for assembly. See
        // https://github.com/BLAKE3-team/BLAKE3/issues/79.
        build.flag("-mavx512f");
        build.flag("-mavx512vl");
    }
    build.compile("blake3_avx512_assembly");
}

fn build_neon_c_intrinsics() {
    let mut build = new_build();
    // Note that blake3_neon.c normally depends on the blake3_portable.c
    // for the single-instance compression function, but we expose
    // portable.rs over FFI instead. See ffi_neon.rs.
    build.file("c/blake3_neon.c");
    // ARMv7 platforms that support NEON generally need the following
    // flags. AArch64 supports NEON by default and does not support -mpfu.
    if is_armv7() {
        build.flag("-mfpu=neon-vfpv4");
        build.flag("-mfloat-abi=hard");
    }
    build.compile("blake3_neon");
}

fn build_wasm32_simd() {
    assert!(is_wasm32());
    // No C code to compile here. Set the cfg flags that enable the Wasm SIMD.
    // The regular Cargo build will compile it.
    println!("cargo:rustc-cfg=blake3_wasm32_simd");
}

fn main() -> Result<(), Box<dyn std::error::Error>> {
    if is_pure() && is_neon() {
        panic!("It doesn't make sense to enable both \"pure\" and \"neon\".");
    }

    if is_no_neon() && is_neon() {
        panic!("It doesn't make sense to enable both \"no_neon\" and \"neon\".");
    }

    if is_x86_64() || is_x86_32() {
        let support = c_compiler_support();
        if is_x86_32() || should_prefer_intrinsics() || is_pure() || support == NoCompiler {
            build_sse2_sse41_avx2_rust_intrinsics();
        } else {
            // We assume that all C compilers can assemble SSE4.1 and AVX2. We
            // don't explicitly check for support.
            build_sse2_sse41_avx2_assembly();
        }

        if is_pure() || support == NoCompiler || support == NoAVX512 {
            // The binary will not include any AVX-512 code.
        } else if is_x86_32() || should_prefer_intrinsics() {
            build_avx512_c_intrinsics();
        } else {
            build_avx512_assembly();
        }
    }

    if is_neon() && is_big_endian() {
        panic!("The NEON implementation doesn't support big-endian ARM.")
    }

    if (is_arm() && is_neon())
        || (!is_no_neon() && !is_pure() && is_aarch64() && is_little_endian())
    {
        println!("cargo:rustc-cfg=blake3_neon");
        build_neon_c_intrinsics();
    }

    if is_wasm32() && is_wasm32_simd() {
        build_wasm32_simd();
    }

    // The `cc` crate doesn't automatically emit rerun-if directives for the
    // environment variables it supports, in particular for $CC. We expect to
    // do a lot of benchmarking across different compilers, so we explicitly
    // add the variables that we're likely to need.
    println!("cargo:rerun-if-env-changed=CC");
    println!("cargo:rerun-if-env-changed=CFLAGS");

    // Ditto for source files, though these shouldn't change as often.
    for file in std::fs::read_dir("c")? {
        println!(
            "cargo:rerun-if-changed={}",
            file?.path().to_str().expect("utf-8")
        );
    }

    Ok(())
}<|MERGE_RESOLUTION|>--- conflicted
+++ resolved
@@ -64,10 +64,11 @@
     target_components()[0] == "armv7"
 }
 
-<<<<<<< HEAD
 fn is_wasm32() -> bool {
     target_components()[0] == "wasm32"
-=======
+}
+
+
 fn endianness() -> String {
     let endianness = env::var("CARGO_CFG_TARGET_ENDIAN").unwrap();
     assert!(endianness == "little" || endianness == "big");
@@ -80,7 +81,6 @@
 
 fn is_big_endian() -> bool {
     endianness() == "big"
->>>>>>> 5aa53f07
 }
 
 // Windows targets may be using the MSVC toolchain or the GNU toolchain. The
