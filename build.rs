--- conflicted
+++ resolved
@@ -99,10 +99,6 @@
     target_components()[0] == "wasm32"
 }
 
-<<<<<<< HEAD
-
-=======
->>>>>>> 91520df2
 fn endianness() -> String {
     let endianness = env::var("CARGO_CFG_TARGET_ENDIAN").unwrap();
     assert!(endianness == "little" || endianness == "big");
